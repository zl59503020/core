/**
 * ownCloud
 *
 * @author Bartek Przybylski, Christopher Schäpers, Thomas Tanghus
 * @copyright 2012 Bartek Przybylski bartek@alefzero.eu
 *
 * This library is free software; you can redistribute it and/or
 * modify it under the terms of the GNU AFFERO GENERAL PUBLIC LICENSE
 * License as published by the Free Software Foundation; either
 * version 3 of the License, or any later version.
 *
 * This library is distributed in the hope that it will be useful,
 * but WITHOUT ANY WARRANTY; without even the implied warranty of
 * MERCHANTABILITY or FITNESS FOR A PARTICULAR PURPOSE.  See the
 * GNU AFFERO GENERAL PUBLIC LICENSE for more details.
 *
 * You should have received a copy of the GNU Affero General Public
 * License along with this library.  If not, see <http://www.gnu.org/licenses/>.
 *
 */

/**
 * this class to ease the usage of jquery dialogs
 */
var OCdialogs = {
	// dialog button types
	YES_NO_BUTTONS:		70,
	OK_BUTTONS:		71,
	// used to name each dialog
	dialogs_counter: 0,
	/**
	* displays alert dialog
	* @param text content of dialog
	* @param title dialog title
	* @param callback which will be triggered when user presses OK
	* @param modal make the dialog modal
	*/
	alert:function(text, title, callback, modal) {
		this.message(text, title, 'alert', OCdialogs.OK_BUTTON, callback, modal);
	},
	/**
	* displays info dialog
	* @param text content of dialog
	* @param title dialog title
	* @param callback which will be triggered when user presses OK
	* @param modal make the dialog modal
	*/
	info:function(text, title, callback, modal) {
		this.message(text, title, 'info', OCdialogs.OK_BUTTON, callback, modal);
	},
	/**
	* displays confirmation dialog
	* @param text content of dialog
	* @param title dialog title
	* @param callback which will be triggered when user presses YES or NO (true or false would be passed to callback respectively)
	* @param modal make the dialog modal
	*/
	confirm:function(text, title, callback, modal) {
		this.message(text, title, 'notice', OCdialogs.YES_NO_BUTTONS, callback, modal);
	},
	/**
	 * show a file picker to pick a file from
	 * @param title dialog title
	 * @param callback which will be triggered when user presses Choose
	 * @param multiselect whether it should be possible to select multiple files
	 * @param mimetype_filter mimetype to filter by
	 * @param modal make the dialog modal
	*/
	filepicker:function(title, callback, multiselect, mimetype_filter, modal) {
		var self = this;
		$.when(this._getFilePickerTemplate()).then(function($tmpl) {
			var dialog_name = 'oc-dialog-filepicker-content';
			var dialog_id = '#' + dialog_name;
			if(self.$filePicker) {
				self.$filePicker.ocdialog('close');
			}
			self.$filePicker = $tmpl.octemplate({
				dialog_name: dialog_name,
				title: title
			}).data('path', '').data('multiselect', multiselect).data('mimetype', mimetype_filter);

			if (modal === undefined) {
				modal = false;
			}
			if (multiselect === undefined) {
				multiselect = false;
			}
			if (mimetype_filter === undefined) {
				mimetype_filter = '';
			}

			$('body').append(self.$filePicker);


			self.$filePicker.ready(function() {
				self.$filelist = self.$filePicker.find('.filelist');
				self.$dirTree = self.$filePicker.find('.dirtree');
				self.$dirTree.on('click', 'span:not(:last-child)', self, self._handleTreeListSelect);
				self.$filelist.on('click', 'li', function(event) {
					self._handlePickerClick(event, $(this));
				});
				self._fillFilePicker('');
			});

			// build buttons
			var functionToCall = function() {
				if (callback !== undefined) {
					var datapath;
					if (multiselect === true) {
						datapath = [];
						self.$filelist.find('.filepicker_element_selected .filename').each(function(index, element) {
							datapath.push(self.$filePicker.data('path') + '/' + $(element).text());
						});
					} else {
						datapath = self.$filePicker.data('path');
						datapath += '/' + self.$filelist.find('.filepicker_element_selected .filename').text();
					}
					callback(datapath);
					self.$filePicker.ocdialog('close');
				}
			};
			var buttonlist = [{
				text: t('core', 'Choose'),
				click: functionToCall,
				defaultButton: true
			}];

			self.$filePicker.ocdialog({
				closeOnEscape: true,
				width: (4/9)*$(document).width(),
				height: 420,
				modal: modal,
				buttons: buttonlist,
				close: function(event, ui) {
					try {
						$(this).ocdialog('destroy').remove();
					} catch(e) {}
					self.$filePicker = null;
				}
			});
		})
		.fail(function(status, error) {
			// If the method is called while navigating away
			// from the page, it is probably not needed ;)
			if(status !== 0) {
				alert(t('core', 'Error loading file picker template: {error}', {error: error}));
			}
		});
	},
	/**
	 * Displays raw dialog
	 * You better use a wrapper instead ...
	*/
	message:function(content, title, dialog_type, buttons, callback, modal) {
		$.when(this._getMessageTemplate()).then(function($tmpl) {
			var dialog_name = 'oc-dialog-' + OCdialogs.dialogs_counter + '-content';
			var dialog_id = '#' + dialog_name;
			var $dlg = $tmpl.octemplate({
				dialog_name: dialog_name,
				title: title,
				message: content,
				type: dialog_type
			});
			if (modal === undefined) {
				modal = false;
			}
			$('body').append($dlg);
			var buttonlist = [];
			switch (buttons) {
				case OCdialogs.YES_NO_BUTTONS:
					buttonlist = [{
						text: t('core', 'Yes'),
						click: function(){
							if (callback !== undefined) {
								callback(true);
							}
							$(dialog_id).ocdialog('close');
						},
						defaultButton: true
					},
					{
						text: t('core', 'No'),
						click: function(){
							if (callback !== undefined) {
								callback(false);
							}
							$(dialog_id).ocdialog('close');
						}
					}];
				break;
				case OCdialogs.OK_BUTTON:
					var functionToCall = function() {
						$(dialog_id).ocdialog('close');
						if(callback !== undefined) {
							callback();
						}
					};
					buttonlist[0] = {
						text: t('core', 'Ok'),
						click: functionToCall,
						defaultButton: true
					};
				break;
			}

			$(dialog_id).ocdialog({
				closeOnEscape: true,
				modal: modal,
				buttons: buttonlist
			});
			OCdialogs.dialogs_counter++;
		})
<<<<<<< HEAD
		.fail(function() {
			alert(t('core', 'Error loading message template'));
=======
		.fail(function(status, error) {
			// If the method is called while navigating away from
			// the page, we still want to deliver the message.
			if(status === 0) {
				alert(title + ': ' + content);
			} else {
				alert(t('core', 'Error loading message template: {error}', {error: error}));
			}
>>>>>>> 9d18e16c
		});
	},
	_fileexistsshown: false,
	/**
	 * Displays file exists dialog
	 * @param {object} data upload object
	 * @param {object} original file with name, size and mtime
	 * @param {object} replacement file with name, size and mtime
	 * @param {object} controller with onCancel, onSkip, onReplace and onRename methods
	*/
	fileexists:function(data, original, replacement, controller) {
		var self = this;

		var getCroppedPreview = function(file) {
			var deferred = new $.Deferred();
			// Only process image files.
			var type = file.type.split('/').shift();
			if (window.FileReader && type === 'image') {
				var reader = new FileReader();
				reader.onload = function (e) {
					var blob = new Blob([event.target.result]);
					window.URL = window.URL || window.webkitURL;
					var originalUrl = window.URL.createObjectURL(blob);
					var image = new Image();
					image.src = originalUrl;
					image.onload = function () {
						var url = crop(image);
						deferred.resolve(url);
					}
				};
				reader.readAsArrayBuffer(file);
			} else {
				deferred.reject();
			}
			return deferred;
		};

		var crop = function(img) {
			var canvas = document.createElement('canvas'),
				width = img.width,
				height = img.height,
				x, y, size;

			// calculate the width and height, constraining the proportions
			if (width > height) {
				y = 0;
				x = (width - height) / 2;
			} else {
				y = (height - width) / 2;
				x = 0;
			}
			size = Math.min(width, height);

			// resize the canvas and draw the image data into it
			canvas.width = 64;
			canvas.height = 64;
			var ctx = canvas.getContext("2d");
			ctx.drawImage(img, x, y, size, size, 0, 0, 64, 64);
			return canvas.toDataURL("image/png", 0.7);
		};

		var addConflict = function(conflicts, original, replacement) {

				var conflict = conflicts.find('.conflict.template').clone();

				conflict.data('data',data);

				conflict.find('.filename').text(original.name);
				conflict.find('.original .size').text(humanFileSize(original.size));
				conflict.find('.original .mtime').text(formatDate(original.mtime*1000));
				// ie sucks
				if (replacement.size && replacement.lastModifiedDate) {
					conflict.find('.replacement .size').text(humanFileSize(replacement.size));
					conflict.find('.replacement .mtime').text(formatDate(replacement.lastModifiedDate));
				}
				var path = getPathForPreview(original.name);
				lazyLoadPreview(path, original.type, function(previewpath){
					conflict.find('.original .icon').css('background-image','url('+previewpath+')');
				});
				getCroppedPreview(replacement).then(
					function(path){
						conflict.find('.replacement .icon').css('background-image','url(' + path + ')');
					}, function(){
						getMimeIcon(replacement.type,function(path){
							conflict.find('.replacement .icon').css('background-image','url(' + path + ')');
						});
					}
				);
				conflict.removeClass('template');
				conflicts.append(conflict);

				//set more recent mtime bold
				// ie sucks
				if (replacement.lastModifiedDate && replacement.lastModifiedDate.getTime() > original.mtime*1000) {
					conflict.find('.replacement .mtime').css('font-weight', 'bold');
				} else if (replacement.lastModifiedDate && replacement.lastModifiedDate.getTime() < original.mtime*1000) {
					conflict.find('.original .mtime').css('font-weight', 'bold');
				} else {
					//TODO add to same mtime collection?
				}

				// set bigger size bold
				if (replacement.size && replacement.size > original.size) {
					conflict.find('.replacement .size').css('font-weight', 'bold');
				} else if (replacement.size && replacement.size < original.size) {
					conflict.find('.original .size').css('font-weight', 'bold');
				} else {
					//TODO add to same size collection?
				}

				//TODO show skip action for files with same size and mtime in bottom row

		};
		//var selection = controller.getSelection(data.originalFiles);
		//if (selection.defaultAction) {
		//	controller[selection.defaultAction](data);
		//} else {
			var dialog_name = 'oc-dialog-fileexists-content';
			var dialog_id = '#' + dialog_name;
			if (this._fileexistsshown) {
				// add conflict

				var conflicts = $(dialog_id+ ' .conflicts');
				addConflict(conflicts, original, replacement);

				var title = t('files','{count} file conflicts',{count:$(dialog_id+ ' .conflict:not(.template)').length});
				$(dialog_id).parent().children('.oc-dialog-title').text(title);

				//recalculate dimensions
				$(window).trigger('resize');

			} else {
				//create dialog
				this._fileexistsshown = true;
				$.when(this._getFileExistsTemplate()).then(function($tmpl) {
					var title = t('files','One file conflict');
					var $dlg = $tmpl.octemplate({
						dialog_name: dialog_name,
						title: title,
						type: 'fileexists',

						why: t('files','Which files do you want to keep?'),
						what: t('files','If you select both versions, the copied file will have a number added to its name.')
					});
					$('body').append($dlg);

					var conflicts = $($dlg).find('.conflicts');
					addConflict(conflicts, original, replacement);

					buttonlist = [{
							text: t('core', 'Cancel'),
							classes: 'cancel',
							click: function(){
								self._fileexistsshown = false;
								if ( typeof controller.onCancel !== 'undefined') {
									controller.onCancel(data);
								}
								$(dialog_id).ocdialog('close');
							}
						},
						{
							text: t('core', 'Continue'),
							classes: 'continue',
							click: function(){
								self._fileexistsshown = false;
								if ( typeof controller.onContinue !== 'undefined') {
									controller.onContinue($(dialog_id + ' .conflict:not(.template)'));
								}
								$(dialog_id).ocdialog('close');
							}
						}];

					$(dialog_id).ocdialog({
						width: 500,
						closeOnEscape: true,
						modal: true,
						buttons: buttonlist,
						closeButton: null,
						close: function(event, ui) {
							$(this).ocdialog('destroy').remove();
						}
					});

					$(dialog_id).css('height','auto');

					//add checkbox toggling actions
					$(dialog_id).find('.allnewfiles').on('click', function() {
						var checkboxes = $(dialog_id).find('.conflict:not(.template) .replacement input[type="checkbox"]');
						checkboxes.prop('checked', $(this).prop('checked'));
					});
					$(dialog_id).find('.allexistingfiles').on('click', function() {
						var checkboxes = $(dialog_id).find('.conflict:not(.template) .original input[type="checkbox"]');
						checkboxes.prop('checked', $(this).prop('checked'));
					});
					$(dialog_id).find('.conflicts').on('click', '.replacement,.original', function() {
						var checkbox = $(this).find('input[type="checkbox"]');
						checkbox.prop('checked', !checkbox.prop('checked'));
					});
					$(dialog_id).find('.conflicts').on('click', 'input[type="checkbox"]', function() {
						var checkbox = $(this);
						checkbox.prop('checked', !checkbox.prop('checked'));
					});

					//update counters
					$(dialog_id).on('click', '.replacement,.allnewfiles', function() {
						var count = $(dialog_id).find('.conflict:not(.template) .replacement input[type="checkbox"]:checked').length;
						if (count === $(dialog_id+ ' .conflict:not(.template)').length) {
							$(dialog_id).find('.allnewfiles').prop('checked', true);
							$(dialog_id).find('.allnewfiles + .count').text(t('files','(all selected)'));
						} else if (count > 0) {
							$(dialog_id).find('.allnewfiles').prop('checked', false);
							$(dialog_id).find('.allnewfiles + .count').text(t('files','({count} selected)',{count:count}));
						} else {
							$(dialog_id).find('.allnewfiles').prop('checked', false);
							$(dialog_id).find('.allnewfiles + .count').text('');
						}
					});
					$(dialog_id).on('click', '.original,.allexistingfiles', function(){
						var count = $(dialog_id).find('.conflict:not(.template) .original input[type="checkbox"]:checked').length;
						if (count === $(dialog_id+ ' .conflict:not(.template)').length) {
							$(dialog_id).find('.allexistingfiles').prop('checked', true);
							$(dialog_id).find('.allexistingfiles + .count').text(t('files','(all selected)'));
						} else if (count > 0) {
							$(dialog_id).find('.allexistingfiles').prop('checked', false);
							$(dialog_id).find('.allexistingfiles + .count').text(t('files','({count} selected)',{count:count}));
						} else {
							$(dialog_id).find('.allexistingfiles').prop('checked', false);
							$(dialog_id).find('.allexistingfiles + .count').text('');
						}
					});
				})
				.fail(function() {
					alert(t('core', 'Error loading file exists template'));
				});
			}
		//}
	},
	_getFilePickerTemplate: function() {
		var defer = $.Deferred();
		if(!this.$filePickerTemplate) {
			var self = this;
			$.get(OC.filePath('core', 'templates', 'filepicker.html'), function(tmpl) {
				self.$filePickerTemplate = $(tmpl);
				self.$listTmpl = self.$filePickerTemplate.find('.filelist li:first-child').detach();
				defer.resolve(self.$filePickerTemplate);
			})
			.fail(function(jqXHR, textStatus, errorThrown) {
				defer.reject(jqXHR.status, errorThrown);
			});
		} else {
			defer.resolve(this.$filePickerTemplate);
		}
		return defer.promise();
	},
	_getMessageTemplate: function() {
		var defer = $.Deferred();
		if(!this.$messageTemplate) {
			var self = this;
			$.get(OC.filePath('core', 'templates', 'message.html'), function(tmpl) {
				self.$messageTemplate = $(tmpl);
				defer.resolve(self.$messageTemplate);
			})
			.fail(function(jqXHR, textStatus, errorThrown) {
				defer.reject(jqXHR.status, errorThrown);
			});
		} else {
			defer.resolve(this.$messageTemplate);
		}
		return defer.promise();
	},
	_getFileExistsTemplate: function () {
		var defer = $.Deferred();
		if (!this.$fileexistsTemplate) {
			var self = this;
			$.get(OC.filePath('files', 'templates', 'fileexists.html'), function (tmpl) {
				self.$fileexistsTemplate = $(tmpl);
				defer.resolve(self.$fileexistsTemplate);
			})
			.fail(function () {
				defer.reject();
			});
		} else {
			defer.resolve(this.$fileexistsTemplate);
		}
		return defer.promise();
	},
	_getFileList: function(dir, mimeType) {
		if (typeof(mimeType) === "string") {
			mimeType = [mimeType];
		}

		return $.getJSON(
			OC.filePath('files', 'ajax', 'rawlist.php'),
			{
				dir: dir,
				mimetypes: JSON.stringify(mimeType)
			}
		);
	},
	_determineValue: function(element) {
		if ( $(element).attr('type') === 'checkbox' ) {
			return element.checked;
		} else {
			return $(element).val();
		}
	},

	/**
	 * fills the filepicker with files
	*/
	_fillFilePicker:function(dir) {
		var dirs = [];
		var others = [];
		var self = this;
		this.$filelist.empty().addClass('loading');
		this.$filePicker.data('path', dir);
		$.when(this._getFileList(dir, this.$filePicker.data('mimetype'))).then(function(response) {
			$.each(response.data, function(index, file) {
				if (file.type === 'dir') {
					dirs.push(file);
				} else {
					others.push(file);
				}
			});

			self._fillSlug();
			var sorted = dirs.concat(others);

			$.each(sorted, function(idx, entry) {
				var $li = self.$listTmpl.octemplate({
					type: entry.type,
					dir: dir,
					filename: entry.name,
					date: OC.mtime2date(entry.mtime)
				});
				$li.find('img').attr('src', entry.mimetype_icon);
				self.$filelist.append($li);
			});

			self.$filelist.removeClass('loading');
		});
	},
	/**
	 * fills the tree list with directories
	*/
	_fillSlug: function() {
		this.$dirTree.empty();
		var self = this;
		var path = this.$filePicker.data('path');
		var $template = $('<span data-dir="{dir}">{name}</span>');
		if(path) {
			var paths = path.split('/');
			$.each(paths, function(index, dir) {
				dir = paths.pop();
				if(dir === '') {
					return false;
				}
				self.$dirTree.prepend($template.octemplate({
					dir: paths.join('/') + '/' + dir,
					name: dir
				}));
			});
		}
		$template.octemplate({
			dir: '',
			name: '&nbsp;&nbsp;&nbsp;&nbsp;' // Ugly but works ;)
		}, {escapeFunction: null}).addClass('home svg').prependTo(this.$dirTree);
	},
	/**
	 * handle selection made in the tree list
	*/
	_handleTreeListSelect:function(event) {
		var self = event.data;
		var dir = $(event.target).data('dir');
		self._fillFilePicker(dir);
	},
	/**
	 * handle clicks made in the filepicker
	*/
	_handlePickerClick:function(event, $element) {
		if ($element.data('type') === 'file') {
			if (this.$filePicker.data('multiselect') !== true || !event.ctrlKey) {
				this.$filelist.find('.filepicker_element_selected').removeClass('filepicker_element_selected');
			}
			$element.toggleClass('filepicker_element_selected');
			return;
		} else if ( $element.data('type') === 'dir' ) {
			this._fillFilePicker(this.$filePicker.data('path') + '/' + $element.data('entryname'));
		}
	}
};<|MERGE_RESOLUTION|>--- conflicted
+++ resolved
@@ -210,10 +210,6 @@
 			});
 			OCdialogs.dialogs_counter++;
 		})
-<<<<<<< HEAD
-		.fail(function() {
-			alert(t('core', 'Error loading message template'));
-=======
 		.fail(function(status, error) {
 			// If the method is called while navigating away from
 			// the page, we still want to deliver the message.
@@ -222,7 +218,6 @@
 			} else {
 				alert(t('core', 'Error loading message template: {error}', {error: error}));
 			}
->>>>>>> 9d18e16c
 		});
 	},
 	_fileexistsshown: false,
