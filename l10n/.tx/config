--- conflicted
+++ resolved
@@ -49,14 +49,11 @@
 [owncloud.user_ldap]
 file_filter = <lang>/user_ldap.po
 source_file = templates/user_ldap.pot
-<<<<<<< HEAD
-=======
 source_lang = en
 type = PO
 
 [owncloud.user_webdavauth]
 file_filter = <lang>/user_webdavauth.po
 source_file = templates/user_webdavauth.pot
->>>>>>> d1c0f2a7
 source_lang = en
 type = PO
