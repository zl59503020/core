--- conflicted
+++ resolved
@@ -4,23 +4,13 @@
 OC_JSON::checkAppEnabled('gallery');
 
 $a = array();
-<<<<<<< HEAD
-$stmt = OC_DB::prepare('SELECT * FROM *PREFIX*gallery_albums WHERE uid_owner LIKE ?');
-$result = $stmt->execute(array(OC_User::getUser()));
-
-while ($r = $result->fetchRow()) {
-  $album_name = $r['album_name'];
-  $stmt = OC_DB::prepare('SELECT * FROM *PREFIX*gallery_photos WHERE album_id = ?');
-  $tmp_res = $stmt->execute(array($r['album_id']));
-  $a[] = array('name' => $album_name, 'numOfItems' => min($tmp_res->numRows(), 10), 'bgPath' => OC::$WEBROOT.'/data/'.OC_User::getUser().'/gallery/'.$album_name.'.png');
-=======
 $result = OC_Gallery_Album::find(OC_User::getUser());
 
 while ($r = $result->fetchRow()) {
   $album_name = $r['album_name'];
   $tmp_res = OC_Gallery_Photo::find($r['album_id']);
-  $a[] = array('name' => $album_name, 'numOfItems' => min($tmp_res->numRows(), 10));
->>>>>>> e1b9b65e
+
+  $a[] = array('name' => $album_name, 'numOfItems' => min($tmp_res->numRows(), 10), 'bgPath' => OC::$WEBROOT.'/data/'.OC_User::getUser().'/gallery/'.$album_name.'.png');
 }
 
 OC_JSON::success(array('albums'=>$a));
