<?php $TRANSLATIONS = array(
"No address books found." => "Nulle adressario trovate",
"No contacts found." => "Nulle contactos trovate.",
<<<<<<< HEAD
"Error adding addressbook." => "Error durante que il addeva le adressario.",
"Error activating addressbook." => "Error in activar adressario",
=======
"Cannot add empty property." => "Non pote adder proprietate vacue.",
>>>>>>> 46d6fd15
"Error saving temporary file." => "Error durante le scriptura in le file temporari",
"Error loading image." => "Il habeva un error durante le cargamento del imagine.",
"No file was uploaded" => "Nulle file esseva incargate.",
"Missing a temporary folder" => "Manca un dossier temporari",
"Contacts" => "Contactos",
"This is not your addressbook." => "Iste non es tu libro de adresses",
"Contact could not be found." => "Contacto non poterea esser legite",
"Work" => "Travalio",
"Home" => "Domo",
"Mobile" => "Mobile",
"Text" => "Texto",
"Voice" => "Voce",
"Message" => "Message",
"Fax" => "Fax",
"Video" => "Video",
"Pager" => "Pager",
"Internet" => "Internet",
"Birthday" => "Anniversario",
"Contact" => "Contacto",
"Add Contact" => "Adder contacto",
"Import" => "Importar",
"Addressbooks" => "Adressarios",
"Delete current photo" => "Deler photo currente",
"Edit current photo" => "Modificar photo currente",
"Upload new photo" => "Incargar nove photo",
"Select photo from ownCloud" => "Seliger photo ex ownCloud",
"Organization" => "Organisation",
"Delete" => "Deler",
"Nickname" => "Pseudonymo",
"Enter nickname" => "Inserer pseudonymo",
"Groups" => "Gruppos",
"Edit groups" => "Modificar gruppos",
"Preferred" => "Preferite",
"Enter email address" => "Entrar un adresse de e-posta",
"Delete email address" => "Deler adresse de E-posta",
"Enter phone number" => "Entrar un numero de telephono",
"Delete phone number" => "Deler numero de telephono",
"View on map" => "Vider in un carta",
"Add notes here." => "Adder notas hic",
"Add field" => "Adder campo",
"Phone" => "Phono",
"Email" => "E-posta",
"Address" => "Adresse",
"Note" => "Nota",
"Download contact" => "Discargar contacto",
"Delete contact" => "Deler contacto",
"Edit address" => "Modificar adresses",
"Type" => "Typo",
"PO Box" => "Cassa postal",
"Extended" => "Extendite",
"City" => "Citate",
"Region" => "Region",
"Zipcode" => "Codice postal",
"Country" => "Pais",
"Addressbook" => "Adressario",
"Hon. prefixes" => "Prefixos honorific",
"Miss" => "Senioretta",
"Mr" => "Sr.",
"Mrs" => "Sra.",
"Dr" => "Dr.",
"Given name" => "Nomine date",
"Additional names" => "Nomines additional",
"Family name" => "Nomine de familia",
"Hon. suffixes" => "Suffixos honorific",
"Import a contacts file" => "Importar un file de contactos",
"Please choose the addressbook" => "Per favor selige le adressario",
"create a new addressbook" => "Crear un nove adressario",
"Name of new addressbook" => "Nomine del nove gruppo:",
<<<<<<< HEAD
"Import" => "Importar",
=======
>>>>>>> 46d6fd15
"Add contact" => "Adder adressario",
"more info" => "plus info",
"iOS/OS X" => "iOS/OS X",
"Download" => "Discargar",
"Edit" => "Modificar",
"New Address Book" => "Nove adressario",
"Save" => "Salveguardar",
"Cancel" => "Cancellar"
);<|MERGE_RESOLUTION|>--- conflicted
+++ resolved
@@ -1,12 +1,7 @@
 <?php $TRANSLATIONS = array(
 "No address books found." => "Nulle adressario trovate",
 "No contacts found." => "Nulle contactos trovate.",
-<<<<<<< HEAD
-"Error adding addressbook." => "Error durante que il addeva le adressario.",
-"Error activating addressbook." => "Error in activar adressario",
-=======
 "Cannot add empty property." => "Non pote adder proprietate vacue.",
->>>>>>> 46d6fd15
 "Error saving temporary file." => "Error durante le scriptura in le file temporari",
 "Error loading image." => "Il habeva un error durante le cargamento del imagine.",
 "No file was uploaded" => "Nulle file esseva incargate.",
@@ -75,10 +70,10 @@
 "Please choose the addressbook" => "Per favor selige le adressario",
 "create a new addressbook" => "Crear un nove adressario",
 "Name of new addressbook" => "Nomine del nove gruppo:",
-<<<<<<< HEAD
 "Import" => "Importar",
-=======
->>>>>>> 46d6fd15
+"Contacts imported successfully" => "Contactos importate con successo.",
+"Close Dialog" => "Clauder dialogo",
+"Import Addressbook" => "Importar adressario.",
 "Add contact" => "Adder adressario",
 "more info" => "plus info",
 "iOS/OS X" => "iOS/OS X",
