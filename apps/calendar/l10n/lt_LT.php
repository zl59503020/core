<?php $TRANSLATIONS = array(
"No calendars found." => "Kalendorių nerasta.",
"No events found." => "Įvykių nerasta.",
"Wrong calendar" => "Ne tas kalendorius",
"New Timezone:" => "Nauja laiko juosta:",
"Timezone changed" => "Laiko zona pakeista",
"Invalid request" => "Klaidinga užklausa",
"Calendar" => "Kalendorius",
"MMM d[ yyyy]{ '&#8212;'[ MMM] d yyyy}" => "MMM d[ yyyy]{ '&#8212;'[ MMM] d yyyy}",
"Birthday" => "Gimtadienis",
"Business" => "Verslas",
"Call" => "Skambučiai",
"Clients" => "Klientai",
"Deliverer" => "Vykdytojas",
"Holidays" => "Išeiginės",
"Ideas" => "Idėjos",
"Journey" => "Kelionė",
"Jubilee" => "Jubiliejus",
"Meeting" => "Susitikimas",
"Other" => "Kiti",
"Personal" => "Asmeniniai",
"Projects" => "Projektai",
"Questions" => "Klausimai",
"Work" => "Darbas",
"unnamed" => "be pavadinimo",
<<<<<<< HEAD
=======
"New Calendar" => "Naujas kalendorius",
>>>>>>> 46d6fd15
"Does not repeat" => "Nekartoti",
"Daily" => "Kasdien",
"Weekly" => "Kiekvieną savaitę",
"Every Weekday" => "Kiekvieną savaitės dieną",
"Bi-Weekly" => "Kas dvi savaites",
"Monthly" => "Kiekvieną mėnesį",
"Yearly" => "Kiekvienais metais",
"never" => "niekada",
"by date" => "pagal datą",
"by monthday" => "pagal mėnesio dieną",
"by weekday" => "pagal savaitės dieną",
"Monday" => "Pirmadienis",
"Tuesday" => "Antradienis",
"Wednesday" => "Trečiadienis",
"Thursday" => "Ketvirtadienis",
"Friday" => "Penktadienis",
"Saturday" => "Šeštadienis",
"Sunday" => "Sekmadienis",
"January" => "Sausis",
"February" => "Vasaris",
"March" => "Kovas",
"April" => "Balandis",
"May" => "Gegužė",
"June" => "Birželis",
"July" => "Liepa",
"August" => "Rugpjūtis",
"September" => "Rugsėjis",
"October" => "Spalis",
"November" => "Lapkritis",
"December" => "Gruodis",
"Date" => "Data",
"Cal." => "Kal.",
"All day" => "Visa diena",
"Missing fields" => "Trūkstami laukai",
"Title" => "Pavadinimas",
"From Date" => "Nuo datos",
"From Time" => "Nuo laiko",
"To Date" => "Iki datos",
"To Time" => "Iki laiko",
"The event ends before it starts" => "Įvykis baigiasi anksčiau nei jis prasideda",
"There was a database fail" => "Įvyko duomenų bazės klaida",
"Week" => "Savaitė",
"Month" => "Mėnuo",
"List" => "Sąrašas",
"Today" => "Šiandien",
<<<<<<< HEAD
"Calendars" => "Kalendoriai",
"There was a fail, while parsing the file." => "Apdorojant failą įvyko klaida.",
"Choose active calendars" => "Pasirinkite naudojamus kalendorius",
=======
>>>>>>> 46d6fd15
"Your calendars" => "Jūsų kalendoriai",
"CalDav Link" => "CalDav adresas",
"Shared calendars" => "Bendri kalendoriai",
"No shared calendars" => "Bendrų kalendorių nėra",
"Share Calendar" => "Dalintis kalendoriumi",
"Download" => "Atsisiųsti",
"Edit" => "Keisti",
"Delete" => "Trinti",
"New calendar" => "Naujas kalendorius",
"Edit calendar" => "Taisyti kalendorių",
"Displayname" => "Pavadinimas",
"Active" => "Naudojamas",
"Calendar color" => "Kalendoriaus spalva",
"Save" => "Išsaugoti",
"Submit" => "Išsaugoti",
"Cancel" => "Atšaukti",
"Edit an event" => "Taisyti įvykį",
"Export" => "Eksportuoti",
"Eventinfo" => "Informacija",
"Repeating" => "Pasikartojantis",
<<<<<<< HEAD
=======
"Alarm" => "Priminimas",
>>>>>>> 46d6fd15
"Attendees" => "Dalyviai",
"Share" => "Dalintis",
"Title of the Event" => "Įvykio pavadinimas",
"Category" => "Kategorija",
"Separate categories with commas" => "Atskirkite kategorijas kableliais",
"Edit categories" => "Redaguoti kategorijas",
"All Day Event" => "Visos dienos įvykis",
"From" => "Nuo",
"To" => "Iki",
"Advanced options" => "Papildomi nustatymai",
"Location" => "Vieta",
"Location of the Event" => "Įvykio vieta",
"Description" => "Aprašymas",
"Description of the Event" => "Įvykio aprašymas",
"Repeat" => "Kartoti",
"Select weekdays" => "Pasirinkite savaitės dienas",
"Select days" => "Pasirinkite dienas",
"Select months" => "Pasirinkite mėnesius",
"Select weeks" => "Pasirinkite savaites",
"Interval" => "Intervalas",
"End" => "Pabaiga",
"create a new calendar" => "sukurti naują kalendorių",
"Import a calendar file" => "Importuoti kalendoriaus failą",
"Name of new calendar" => "Naujo kalendoriaus pavadinimas",
"Import" => "Importuoti",
"Close Dialog" => "Uždaryti",
"Create a new event" => "Sukurti naują įvykį",
"View an event" => "Peržiūrėti įvykį",
"No categories selected" => "Nepasirinktos jokios katagorijos",
<<<<<<< HEAD
"Select category" => "Pasirinkite kategoriją",
=======
>>>>>>> 46d6fd15
"Timezone" => "Laiko juosta",
"24h" => "24val",
"12h" => "12val",
<<<<<<< HEAD
"Calendar CalDAV syncing address:" => "CalDAV kalendoriaus synchronizavimo adresas:",
=======
>>>>>>> 46d6fd15
"Users" => "Vartotojai",
"select users" => "pasirinkti vartotojus",
"Editable" => "Redaguojamas",
"Groups" => "Grupės",
"select groups" => "pasirinkti grupes",
"make public" => "viešinti"
);<|MERGE_RESOLUTION|>--- conflicted
+++ resolved
@@ -23,10 +23,7 @@
 "Questions" => "Klausimai",
 "Work" => "Darbas",
 "unnamed" => "be pavadinimo",
-<<<<<<< HEAD
-=======
 "New Calendar" => "Naujas kalendorius",
->>>>>>> 46d6fd15
 "Does not repeat" => "Nekartoti",
 "Daily" => "Kasdien",
 "Weekly" => "Kiekvieną savaitę",
@@ -72,12 +69,6 @@
 "Month" => "Mėnuo",
 "List" => "Sąrašas",
 "Today" => "Šiandien",
-<<<<<<< HEAD
-"Calendars" => "Kalendoriai",
-"There was a fail, while parsing the file." => "Apdorojant failą įvyko klaida.",
-"Choose active calendars" => "Pasirinkite naudojamus kalendorius",
-=======
->>>>>>> 46d6fd15
 "Your calendars" => "Jūsų kalendoriai",
 "CalDav Link" => "CalDav adresas",
 "Shared calendars" => "Bendri kalendoriai",
@@ -98,10 +89,7 @@
 "Export" => "Eksportuoti",
 "Eventinfo" => "Informacija",
 "Repeating" => "Pasikartojantis",
-<<<<<<< HEAD
-=======
 "Alarm" => "Priminimas",
->>>>>>> 46d6fd15
 "Attendees" => "Dalyviai",
 "Share" => "Dalintis",
 "Title of the Event" => "Įvykio pavadinimas",
@@ -125,23 +113,21 @@
 "End" => "Pabaiga",
 "create a new calendar" => "sukurti naują kalendorių",
 "Import a calendar file" => "Importuoti kalendoriaus failą",
+"Please choose the calendar" => "Pasirinkite kalendorių",
+"create a new calendar" => "sukurti naują kalendorių",
 "Name of new calendar" => "Naujo kalendoriaus pavadinimas",
 "Import" => "Importuoti",
+"Importing calendar" => "Importuojamas kalendorius",
+"Calendar imported successfully" => "Kalendorius sėkmingai importuotas",
 "Close Dialog" => "Uždaryti",
 "Create a new event" => "Sukurti naują įvykį",
 "View an event" => "Peržiūrėti įvykį",
 "No categories selected" => "Nepasirinktos jokios katagorijos",
-<<<<<<< HEAD
-"Select category" => "Pasirinkite kategoriją",
-=======
->>>>>>> 46d6fd15
 "Timezone" => "Laiko juosta",
+"Check always for changes of the timezone" => "Visada tikrinti laiko zonos pasikeitimus",
+"Timeformat" => "Laiko formatas",
 "24h" => "24val",
 "12h" => "12val",
-<<<<<<< HEAD
-"Calendar CalDAV syncing address:" => "CalDAV kalendoriaus synchronizavimo adresas:",
-=======
->>>>>>> 46d6fd15
 "Users" => "Vartotojai",
 "select users" => "pasirinkti vartotojus",
 "Editable" => "Redaguojamas",
