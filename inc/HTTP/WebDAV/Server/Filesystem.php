<?php
/*
   +----------------------------------------------------------------------+
   | Copyright (c) 2002-2007 Christian Stocker, Hartmut Holzgraefe        |
   | All rights reserved                                                  |
   |                                                                      |
   | Redistribution and use in source and binary forms, with or without   |
   | modification, are permitted provided that the following conditions   |
   | are met:                                                             |
   |                                                                      |
   | 1. Redistributions of source code must retain the above copyright    |
   |    notice, this list of conditions and the following disclaimer.     |
   | 2. Redistributions in binary form must reproduce the above copyright |
   |    notice, this list of conditions and the following disclaimer in   |
   |    the documentation and/or other materials provided with the        |
   |    distribution.                                                     |
   | 3. The names of the authors may not be used to endorse or promote    |
   |    products derived from this software without specific prior        |
   |    written permission.                                               |
   |                                                                      |
   | THIS SOFTWARE IS PROVIDED BY THE COPYRIGHT HOLDERS AND CONTRIBUTORS  |
   | "AS IS" AND ANY EXPRESS OR IMPLIED WARRANTIES, INCLUDING, BUT NOT    |
   | LIMITED TO, THE IMPLIED WARRANTIES OF MERCHANTABILITY AND FITNESS    |
   | FOR A PARTICULAR PURPOSE ARE DISCLAIMED. IN NO EVENT SHALL THE       |
   | COPYRIGHT OWNER OR CONTRIBUTORS BE LIABLE FOR ANY DIRECT, INDIRECT,  |
   | INCIDENTAL, SPECIAL, EXEMPLARY, OR CONSEQUENTIAL DAMAGES (INCLUDING, |
   | BUT NOT LIMITED TO, PROCUREMENT OF SUBSTITUTE GOODS OR SERVICES;     |
   | LOSS OF USE, DATA, OR PROFITS; OR BUSINESS INTERRUPTION) HOWEVER     |
   | CAUSED AND ON ANY THEORY OF LIABILITY, WHETHER IN CONTRACT, STRICT   |
   | LIABILITY, OR TORT (INCLUDING NEGLIGENCE OR OTHERWISE) ARISING IN    |
   | ANY WAY OUT OF THE USE OF THIS SOFTWARE, EVEN IF ADVISED OF THE      |
   | POSSIBILITY OF SUCH DAMAGE.                                          |
   +----------------------------------------------------------------------+
*/    
    require_once "../inc/lib_base.php";
    oc_require_once("HTTP/WebDAV/Server.php");
    oc_require_once("System.php");
    
    /**
     * Filesystem access using WebDAV
     *
     * @access public
     * @author  Hartmut Holzgraefe <hartmut@php.net>
     * @version @package-version@
     */
    class HTTP_WebDAV_Server_Filesystem extends HTTP_WebDAV_Server 
    {
    /**
     * Root directory for WebDAV access
     *
     * Defaults to webserver document root (set by ServeRequest)
     *
     * @access private
     * @var    string
     */
    var $base = "";

    /**
     * Serve a webdav request
     *
     * @access public
     * @param  string  
     */
    function ServeRequest($base = false) 
    {
            // special treatment for litmus compliance test
            // reply on its identifier header
            // not needed for the test itself but eases debugging
            if (isset($this->_SERVER['HTTP_X_LITMUS'])) {
            error_log("Litmus test ".$this->_SERVER['HTTP_X_LITMUS']);
            header("X-Litmus-reply: ".$this->_SERVER['HTTP_X_LITMUS']);
        }

        // set root directory, defaults to webserver document root if not set
        if ($base) {
            $this->base = realpath($base); // TODO throw if not a directory
        } else if (!$this->base) {
            $this->base = $this->_SERVER['DOCUMENT_ROOT'];
        }
                
        // let the base class do all the work
        parent::ServeRequest();
    }

    /**
     * No authentication is needed here
     *
     * @access private
     * @param  string  HTTP Authentication type (Basic, Digest, ...)
     * @param  string  Username
     * @param  string  Password
     * @return bool    true on successful authentication
     */
    function check_auth($type, $user, $pass) 
    {
        return true;
    }


    /**
     * PROPFIND method handler
     *
     * @param  array  general parameter passing array
     * @param  array  return array for file properties
     * @return bool   true on success
     */
    function PROPFIND(&$options, &$files) 
    {
        // get absolute fs path to requested resource
        $fspath = $this->base . $options["path"];
            
        // sanity check
        if (!file_exists($fspath)) {
            return false;
        }

        // prepare property array
        $files["files"] = array();

        // store information for the requested path itself
        $files["files"][] = $this->fileinfo($options["path"]);

        // information for contained resources requested?
        if (!empty($options["depth"]) && is_dir($fspath) && is_readable($fspath)) {                

            // make sure path ends with '/'
            $options["path"] = $this->_slashify($options["path"]);

            // try to open directory
                $handle = @opendir($fspath);
                
            if ($handle) {
                // ok, now get all its contents
                while ($filename = readdir($handle)) {
                    if ($filename != "." && $filename != "..") {
                        $files["files"][] = $this->fileinfo($options["path"].$filename);
                     }
                }
                // TODO recursion needed if "Depth: infinite"
            }
        }

        // ok, all done
        return true;
    } 
        
    /**
     * Get properties for a single file/resource
     *
     * @param  string  resource path
     * @return array   resource properties
     */
    function fileinfo($path) 
    {
        // map URI path to filesystem path
        $fspath = $this->base . $path;

        // create result array
        $info = array();
        // TODO remove slash append code when base clase is able to do it itself
        $info["path"]  = is_dir($fspath) ? $this->_slashify($path) : $path; 
        $info["props"] = array();
            
        // no special beautified displayname here ...
        $info["props"][] = $this->mkprop("displayname", strtoupper($path));
            
        // creation and modification time
        $info["props"][] = $this->mkprop("creationdate",    filectime($fspath));
        $info["props"][] = $this->mkprop("getlastmodified", filemtime($fspath));

        // Microsoft extensions: last access time and 'hidden' status
        $info["props"][] = $this->mkprop("lastaccessed",    fileatime($fspath));
        $info["props"][] = $this->mkprop("ishidden", ('.' === substr(basename($fspath), 0, 1)));

        // type and size (caller already made sure that path exists)
        if (is_dir($fspath)) {
            // directory (WebDAV collection)
            $info["props"][] = $this->mkprop("resourcetype", "collection");
            $info["props"][] = $this->mkprop("getcontenttype", "httpd/unix-directory");             
        } else {
            // plain file (WebDAV resource)
            $info["props"][] = $this->mkprop("resourcetype", "");
            if (is_readable($fspath)) {
                $info["props"][] = $this->mkprop("getcontenttype", $this->_mimetype($fspath));
            } else {
                $info["props"][] = $this->mkprop("getcontenttype", "application/x-non-readable");
            }               
            $info["props"][] = $this->mkprop("getcontentlength", filesize($fspath));
        }

        // get additional properties from database
            $query = "SELECT ns, name, value FROM properties WHERE path = '$path'";
            $res = OC_DB::query($query);
            while ($row = OC_DB::fetch_assoc($res)) {
            $info["props"][] = $this->mkprop($row["ns"], $row["name"], $row["value"]);
        }
            OC_DB::free_result($res);

        return $info;
    }

    /**
     * detect if a given program is found in the search PATH
     *
     * helper function used by _mimetype() to detect if the 
     * external 'file' utility is available
     *
     * @param  string  program name
     * @param  string  optional search path, defaults to $PATH
     * @return bool    true if executable program found in path
     */
    function _can_execute($name, $path = false) 
    {
        // path defaults to PATH from environment if not set
        if ($path === false) {
            $path = getenv("PATH");
        }
            
        // check method depends on operating system
        if (!strncmp(PHP_OS, "WIN", 3)) {
            // on Windows an appropriate COM or EXE file needs to exist
            $exts     = array(".exe", ".com");
            $check_fn = "file_exists";
        } else {
            // anywhere else we look for an executable file of that name
            $exts     = array("");
            $check_fn = "is_executable";
        }
            
        // now check the directories in the path for the program
        foreach (explode(PATH_SEPARATOR, $path) as $dir) {
            // skip invalid path entries
            if (!file_exists($dir)) continue;
            if (!is_dir($dir)) continue;

            // and now look for the file
            foreach ($exts as $ext) {
                if ($check_fn("$dir/$name".$ext)) return true;
            }
        }

        return false;
    }

        
    /**
     * try to detect the mime type of a file
     *
     * @param  string  file path
     * @return string  guessed mime type
     */
    function _mimetype($fspath) 
    {
        if (@is_dir($fspath)) {
            // directories are easy
            return "httpd/unix-directory"; 
        } else if (function_exists("mime_content_type")) {
            // use mime magic extension if available
            $mime_type = mime_content_type($fspath);
        } else if ($this->_can_execute("file")) {
            // it looks like we have a 'file' command, 
            // lets see it it does have mime support
            $fp    = popen("file -i '$fspath' 2>/dev/null", "r");
            $reply = fgets($fp);
            pclose($fp);
                
            // popen will not return an error if the binary was not found
            // and find may not have mime support using "-i"
            // so we test the format of the returned string 
                
            // the reply begins with the requested filename
            if (!strncmp($reply, "$fspath: ", strlen($fspath)+2)) {                     
                $reply = substr($reply, strlen($fspath)+2);
                // followed by the mime type (maybe including options)
                if (preg_match('|^[[:alnum:]_-]+/[[:alnum:]_-]+;?.*|', $reply, $matches)) {
                    $mime_type = $matches[0];
                }
            }
        } 
            
        if (empty($mime_type)) {
            // Fallback solution: try to guess the type by the file extension
            // TODO: add more ...
            // TODO: it has been suggested to delegate mimetype detection 
            //       to apache but this has at least three issues:
            //       - works only with apache
            //       - needs file to be within the document tree
            //       - requires apache mod_magic 
            // TODO: can we use the registry for this on Windows?
            //       OTOH if the server is Windos the clients are likely to 
            //       be Windows, too, and tend do ignore the Content-Type
            //       anyway (overriding it with information taken from
            //       the registry)
            // TODO: have a seperate PEAR class for mimetype detection?
            switch (strtolower(strrchr(basename($fspath), "."))) {
            case ".html":
                $mime_type = "text/html";
                break;
            case ".gif":
                $mime_type = "image/gif";
                break;
            case ".jpg":
                $mime_type = "image/jpeg";
                break;
            default: 
                $mime_type = "application/octet-stream";
                break;
            }
        }
            
        return $mime_type;
    }

    /**
     * HEAD method handler
     * 
     * @param  array  parameter passing array
     * @return bool   true on success
     */
    function HEAD(&$options) 
    {
        // get absolute fs path to requested resource
        $fspath = $this->base . $options["path"];

        // sanity check
        if (!file_exists($fspath)) return false;
            
        // detect resource type
        $options['mimetype'] = $this->_mimetype($fspath); 
                
        // detect modification time
        // see rfc2518, section 13.7
        // some clients seem to treat this as a reverse rule
        // requiering a Last-Modified header if the getlastmodified header was set
        $options['mtime'] = filemtime($fspath);
            
        // detect resource size
        $options['size'] = filesize($fspath);
            
        return true;
    }

    /**
     * GET method handler
     * 
     * @param  array  parameter passing array
     * @return bool   true on success
     */
    function GET(&$options) 
    {
        // get absolute fs path to requested resource
        $fspath = $this->base . $options["path"];

        // is this a collection?
        if (is_dir($fspath)) {
            return $this->GetDir($fspath, $options);
        }

        // the header output is the same as for HEAD
        if (!$this->HEAD($options)) {
            return false;
        }

        // no need to check result here, it is handled by the base class
        $options['stream'] = fopen($fspath, "r");
            
        return true;
    }

    /**
     * GET method handler for directories
     *
     * This is a very simple mod_index lookalike.
     * See RFC 2518, Section 8.4 on GET/HEAD for collections
     *
     * @param  string  directory path
     * @return void    function has to handle HTTP response itself
     */
    function GetDir($fspath, &$options) 
    {
        $path = $this->_slashify($options["path"]);
        if ($path != $options["path"]) {
            header("Location: ".$this->base_uri.$path);
            exit;
        }

        // fixed width directory column format
        $format = "%15s  %-19s  %-s\n";

        if (!is_readable($fspath)) {
            return false;
        }

        $handle = opendir($fspath);
        if (!$handle) {
            return false;
        }

        echo "<html><head><title>Index of ".htmlspecialchars($options['path'])."</title></head>\n";
            
        echo "<h1>Index of ".htmlspecialchars($options['path'])."</h1>\n";
            
        echo "<pre>";
        printf($format, "Size", "Last modified", "Filename");
        echo "<hr>";

        while ($filename = readdir($handle)) {
            if ($filename != "." && $filename != "..") {
                $fullpath = $fspath."/".$filename;
                $name     = htmlspecialchars($filename);
                printf($format, 
                       number_format(filesize($fullpath)),
                       strftime("%Y-%m-%d %H:%M:%S", filemtime($fullpath)), 
                       "<a href='$name'>$name</a>");
            }
        }

        echo "</pre>";

        closedir($handle);

        echo "</html>\n";

        exit;
    }

    /**
     * PUT method handler
     * 
     * @param  array  parameter passing array
     * @return bool   true on success
     */
    function PUT(&$options) 
    {
        $fspath = $this->base . $options["path"];

        $dir = dirname($fspath);
        if (!file_exists($dir) || !is_dir($dir)) {
            return "409 Conflict"; // TODO right status code for both?
        }

        $options["new"] = ! file_exists($fspath);

        if ($options["new"] && !is_writeable($dir)) {
            return "403 Forbidden";
        }
        if (!$options["new"] && !is_writeable($fspath)) {
            return "403 Forbidden";
        }
        if (!$options["new"] && is_dir($fspath)) {
            return "403 Forbidden";
        }

        $fp = fopen($fspath, "w");

        return $fp;
    }


    /**
     * MKCOL method handler
     *
     * @param  array  general parameter passing array
     * @return bool   true on success
     */
    function MKCOL($options) 
    {           
        $path   = $this->base .$options["path"];
        $parent = dirname($path);
        $name   = basename($path);

        if (!file_exists($parent)) {
            return "409 Conflict";
        }

        if (!is_dir($parent)) {
            return "403 Forbidden";
        }

        if ( file_exists($parent."/".$name) ) {
            return "405 Method not allowed";
        }

        if (!empty($this->_SERVER["CONTENT_LENGTH"])) { // no body parsing yet
            return "415 Unsupported media type";
        }
            
        $stat = mkdir($parent."/".$name, 0777);
        if (!$stat) {
            return "403 Forbidden";                 
        }

        return ("201 Created");
    }
        
        
    /**
     * DELETE method handler
     *
     * @param  array  general parameter passing array
     * @return bool   true on success
     */
    function DELETE($options) 
    {
        $path = $this->base . "/" .$options["path"];

        if (!file_exists($path)) {
            return "404 Not found";
        }

        if (is_dir($path)) {
                $query = "DELETE FROM properties WHERE path LIKE '".$this->_slashify($options["path"])."%'";
                OC_DB::query($query);
                System::rm(array("-rf, $path"));
        } else {
            unlink($path);
        }
            $query = "DELETE FROM properties WHERE path = '$options[path]'";
            OC_DB::query($query);

        return "204 No Content";
    }


    /**
     * MOVE method handler
     *
     * @param  array  general parameter passing array
     * @return bool   true on success
     */
    function MOVE($options) 
    {
        return $this->COPY($options, true);
    }

    /**
     * COPY method handler
     *
     * @param  array  general parameter passing array
     * @return bool   true on success
     */
    function COPY($options, $del=false) 
    {
        // TODO Property updates still broken (Litmus should detect this?)

        if (!empty($this->_SERVER["CONTENT_LENGTH"])) { // no body parsing yet
            return "415 Unsupported media type";
        }

        // no copying to different WebDAV Servers yet
        if (isset($options["dest_url"])) {
            return "502 bad gateway";
        }

        $source = $this->base . $options["path"];
        if (!file_exists($source)) {
            return "404 Not found";
        }

        if (is_dir($source)) { // resource is a collection
            switch ($options["depth"]) {
            case "infinity": // valid 
                break;
            case "0": // valid for COPY only
                if ($del) { // MOVE?
                    return "400 Bad request";
                }
                break;
            case "1": // invalid for both COPY and MOVE
            default: 
                return "400 Bad request";
            }
        }

        $dest         = $this->base . $options["dest"];
        $destdir      = dirname($dest);
        
        if (!file_exists($destdir) || !is_dir($destdir)) {
            return "409 Conflict";
        }


        $new          = !file_exists($dest);
        $existing_col = false;

        if (!$new) {
            if ($del && is_dir($dest)) {
                if (!$options["overwrite"]) {
                    return "412 precondition failed";
                }
                $dest .= basename($source);
                if (file_exists($dest)) {
                    $options["dest"] .= basename($source);
                } else {
                    $new          = true;
                    $existing_col = true;
                }
            }
        }

        if (!$new) {
            if ($options["overwrite"]) {
                $stat = $this->DELETE(array("path" => $options["dest"]));
                if (($stat{0} != "2") && (substr($stat, 0, 3) != "404")) {
                    return $stat; 
                }
            } else {
                return "412 precondition failed";
            }
        }

        if ($del) {
            if (!rename($source, $dest)) {
                return "500 Internal server error";
            }
            $destpath = $this->_unslashify($options["dest"]);
            if (is_dir($source)) {
                    $query = "UPDATE properties 
                                 SET path = REPLACE(path, '".$options["path"]."', '".$destpath."') 
                               WHERE path LIKE '".$this->_slashify($options["path"])."%'";
                    OC_DB::query($query);
            }

                $query = "UPDATE properties 
                             SET path = '".$destpath."'
                           WHERE path = '".$options["path"]."'";
                OC_DB::query($query);
        } else {
            if (is_dir($source)) {
                $files = System::find($source);
                $files = array_reverse($files);
            } else {
                $files = array($source);
            }

            if (!is_array($files) || empty($files)) {
                return "500 Internal server error";
            }
                    
                
            foreach ($files as $file) {
                if (is_dir($file)) {
                    $file = $this->_slashify($file);
                }

                $destfile = str_replace($source, $dest, $file);
                    
                if (is_dir($file)) {
                    if (!file_exists($destfile)) {
                        if (!is_writeable(dirname($destfile))) {
                            return "403 Forbidden";
                        }
                        if (!mkdir($destfile)) {
                            return "409 Conflict";
                        }
                    } else if (!is_dir($destfile)) {
                        return "409 Conflict";
                    }
                } else {
                    
                    if (!copy($file, $destfile)) {
                        return "409 Conflict";
                    }
                }
            }

                $query = "INSERT INTO properties SELECT * FROM properties WHERE path = '".$options['path']."'";
        }

        return ($new && !$existing_col) ? "201 Created" : "204 No Content";         
    }

    /**
     * PROPPATCH method handler
     *
     * @param  array  general parameter passing array
     * @return bool   true on success
     */
    function PROPPATCH(&$options) 
    {
        global $prefs, $tab;

        $msg  = "";
        $path = $options["path"];
        $dir  = dirname($path)."/";
        $base = basename($path);
            
        foreach ($options["props"] as $key => $prop) {
            if ($prop["ns"] == "DAV:") {
                $options["props"][$key]['status'] = "403 Forbidden";
            } else {
                if (isset($prop["val"])) {
                        $query = "REPLACE INTO properties SET path = '$options[path]', name = '$prop[name]', ns= '$prop[ns]', value = '$prop[val]'";
                        error_log($query);
                } else {
                        $query = "DELETE FROM properties WHERE path = '$options[path]' AND name = '$prop[name]' AND ns = '$prop[ns]'";
                }       
                    OC_DB::query($query);
            }
        }
                        
        return "";
    }


    /**
     * LOCK method handler
     *
     * @param  array  general parameter passing array
     * @return bool   true on success
     */
    function LOCK(&$options) 
    {
        // get absolute fs path to requested resource
        $fspath = $this->base . $options["path"];

        // TODO recursive locks on directories not supported yet
        // makes litmus test "32. lock_collection" fail
        if (is_dir($fspath) && !empty($options["depth"])) {
            return "409 Conflict";
        }

        $options["timeout"] = time()+300; // 5min. hardcoded

        if (isset($options["update"])) { // Lock Update
            $where = "WHERE path = '$options[path]' AND token = '$options[update]'";

            $query = "SELECT owner, exclusivelock FROM locks $where";
            $res   = OC_DB:query($query);
            $row   = OC_DB:fetch_assoc($res);
            OC_DB:free_result($res);

            if (is_array($row)) {
                $query = "UPDATE locks SET expires = '$options[timeout]', modified = ".time()." $where";
                OC_DB:query($query);
                
                $options['owner'] = $row['owner'];
                $options['scope'] = $row["exclusivelock"] ? "exclusive" : "shared";
                $options['type']  = $row["exclusivelock"] ? "write"     : "read";

                return true;
            } else {
                return false;
            }
        }
            
        $query = "INSERT INTO locks
                        SET token   = '$options[locktoken]'
                          , path    = '$options[path]'
                          , created = ".time()."
                          , modified = ".time()."
                          , owner   = '$options[owner]'
                          , expires = '$options[timeout]'
                          , exclusivelock  = " .($options['scope'] === "exclusive" ? "1" : "0")
            ;
            OC_DB::query($query);

            return OC_DB::affected_rows() ? "200 OK" : "409 Conflict";
    }

    /**
     * UNLOCK method handler
     *
     * @param  array  general parameter passing array
     * @return bool   true on success
     */
    function UNLOCK(&$options) 
    {
            $query = "DELETE FROM locks
                      WHERE path = '$options[path]'
                        AND token = '$options[token]'";
            OC_DB::query($query);

            return OC_DB::affected_rows() ? "204 No Content" : "409 Conflict";
    }

    /**
     * checkLock() helper
     *
     * @param  string resource path to check for locks
     * @return bool   true on success
     */
    function checkLock($path) 
    {
        $result = false;
            
        $query = "SELECT owner, token, created, modified, expires, exclusivelock
                  FROM locks
                 WHERE path = '$path'
               ";
            $res = OC_DB::query($query);

        if ($res) {
                $row = OC_DB::fetch_assoc($res);
                OC_DB::free_result($res);

            if ($row) {
                $result = array( "type"    => "write",
                                 "scope"   => $row["exclusivelock"] ? "exclusive" : "shared",
                                 "depth"   => 0,
                                 "owner"   => $row['owner'],
                                 "token"   => $row['token'],
                                 "created" => $row['created'],   
                                 "modified" => $row['modified'],   
                                 "expires" => $row['expires']
                                 );
            }
        }

        return $result;
    }


    /**
     * create database tables for property and lock storage
     *
     * @param  void
     * @return bool   true on success
     */
    function create_database() 
    {
        // TODO
        return false;
    }
<<<<<<< HEAD
}

?>
=======
}
>>>>>>> 6d70886f
<|MERGE_RESOLUTION|>--- conflicted
+++ resolved
@@ -32,7 +32,7 @@
    | POSSIBILITY OF SUCH DAMAGE.                                          |
    +----------------------------------------------------------------------+
 */    
-    require_once "../inc/lib_base.php";
+    require_once("../inc/lib_base.php");
     oc_require_once("HTTP/WebDAV/Server.php");
     oc_require_once("System.php");
     
@@ -726,13 +726,13 @@
             $where = "WHERE path = '$options[path]' AND token = '$options[update]'";
 
             $query = "SELECT owner, exclusivelock FROM locks $where";
-            $res   = OC_DB:query($query);
-            $row   = OC_DB:fetch_assoc($res);
+            $res   = OC_DB::query($query);
+            $row   = OC_DB::fetch_assoc($res);
             OC_DB:free_result($res);
 
             if (is_array($row)) {
                 $query = "UPDATE locks SET expires = '$options[timeout]', modified = ".time()." $where";
-                OC_DB:query($query);
+                OC_DB::query($query);
                 
                 $options['owner'] = $row['owner'];
                 $options['scope'] = $row["exclusivelock"] ? "exclusive" : "shared";
@@ -822,10 +822,6 @@
         // TODO
         return false;
     }
-<<<<<<< HEAD
 }
 
-?>
-=======
-}
->>>>>>> 6d70886f
+?>