--- conflicted
+++ resolved
@@ -22,11 +22,7 @@
 
 class Test_StreamWrappers extends UnitTestCase {
 	public function testFakeDir() {
-<<<<<<< HEAD
-		$items=array('foo','bar');
-=======
 		$items=array('foo', 'bar');
->>>>>>> d1c0f2a7
 		OC_FakeDirStream::$dirs['test']=$items;
 		$dh=opendir('fakedir://test');
 		$result=array();
