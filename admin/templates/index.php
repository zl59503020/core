--- conflicted
+++ resolved
@@ -6,13 +6,7 @@
 <h1>Administration</h1>
 
 <ul>
-<<<<<<< HEAD
 	<?php foreach($_["adminpages"] as $i): ?>
-		<li><a href="<?php echo link_to($i["app"], $i["file"]); ?>"><?php echo $i["name"]; ?></a></li>
+		<li><a href="<?php echo $i["href"]; ?>"><?php echo $i["name"]; ?></a></li>
 	<?php endforeach; ?>
-=======
-	<? foreach( $_["adminpages"] as $i ){ ?>
-		<li><a href="<? echo $i["href"] ?>"><? echo $i["name"] ?></a></li>
-	<? } ?>
->>>>>>> ab22dfde
 </ul>