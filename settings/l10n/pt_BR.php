<?php $TRANSLATIONS = array(
"Unable to load list from App Store" => "Não foi possivel carregar lista da App Store",
<<<<<<< HEAD
"Authentication error" => "erro de autenticação",
=======
>>>>>>> d1c0f2a7
"Group already exists" => "Grupo já existe",
"Unable to add group" => "Não foi possivel adicionar grupo",
"Could not enable app. " => "Não pôde habilitar aplicação",
"Email saved" => "Email gravado",
"Invalid email" => "Email inválido",
"OpenID Changed" => "Mudou OpenID",
"Invalid request" => "Pedido inválido",
"Unable to delete group" => "Não foi possivel remover grupo",
<<<<<<< HEAD
=======
"Authentication error" => "erro de autenticação",
>>>>>>> d1c0f2a7
"Unable to delete user" => "Não foi possivel remover usuário",
"Language changed" => "Mudou Idioma",
"Unable to add user to group %s" => "Não foi possivel adicionar usuário ao grupo %s",
"Unable to remove user from group %s" => "Não foi possivel remover usuário ao grupo %s",
"Disable" => "Desabilitado",
"Enable" => "Habilitado",
"Saving..." => "Gravando...",
"__language_name__" => "Português",
<<<<<<< HEAD
"Security Warning" => "Aviso de Segurança",
"Your data directory and your files are probably accessible from the internet. The .htaccess file that ownCloud provides is not working. We strongly suggest that you configure your webserver in a way that the data directory is no longer accessible or you move the data directory outside the webserver document root." => "Seu diretório de dados e seus arquivos estão, provavelmente, acessíveis a partir da internet. O .htaccess que o ownCloud fornece não está funcionando. Nós sugerimos que você configure o seu servidor web de uma forma que o diretório de dados esteja mais acessível ou que você mova o diretório de dados para fora da raiz do servidor web.",
"Cron" => "Cron",
"Execute one task with each page loaded" => "Executa uma tarefa com cada página carregada",
"cron.php is registered at a webcron service. Call the cron.php page in the owncloud root once a minute over http." => "cron.php está registrado no serviço webcron. Chama a página cron.php na raíz do owncloud uma vez por minuto via http.",
"Use systems cron service. Call the cron.php file in the owncloud folder via a system cronjob once a minute." => "Usa o serviço cron do sistema. Chama o arquivo cron.php na pasta do owncloud através do cronjob do sistema uma vez a cada minuto.",
"Sharing" => "Compartilhamento",
"Enable Share API" => "Habilitar API de Compartilhamento",
"Allow apps to use the Share API" => "Permitir aplicações a usar a API de Compartilhamento",
"Allow links" => "Permitir links",
"Allow users to share items to the public with links" => "Permitir usuários a compartilhar itens para o público com links",
"Allow resharing" => "Permitir re-compartilhamento",
"Allow users to share items shared with them again" => "Permitir usuário a compartilhar itens compartilhados com eles novamente",
"Allow users to share with anyone" => "Permitir usuários a compartilhar com qualquer um",
"Allow users to only share with users in their groups" => "Permitir usuários a somente compartilhar com usuários em seus respectivos grupos",
"Log" => "Log",
"More" => "Mais",
"Developed by the <a href=\"http://ownCloud.org/contact\" target=\"_blank\">ownCloud community</a>, the <a href=\"https://github.com/owncloud\" target=\"_blank\">source code</a> is licensed under the <a href=\"http://www.gnu.org/licenses/agpl-3.0.html\" target=\"_blank\"><abbr title=\"Affero General Public License\">AGPL</abbr></a>." => "Desenvolvido pela <a href=\"http://ownCloud.org/contact\" target=\"_blank\">comunidade ownCloud</a>, o <a href=\"https://github.com/owncloud\" target=\"_blank\">código fonte</a> está licenciado sob <a href=\"http://www.gnu.org/licenses/agpl-3.0.html\" target=\"_blank\"><abbr title=\"Affero General Public License\">AGPL</abbr></a>.",
=======
>>>>>>> d1c0f2a7
"Add your App" => "Adicione seu Aplicativo",
"More Apps" => "Mais Apps",
"Select an App" => "Selecione uma Aplicação",
"See application page at apps.owncloud.com" => "Ver página do aplicativo em apps.owncloud.com",
"<span class=\"licence\"></span>-licensed by <span class=\"author\"></span>" => "<span class=\"licence\"></span>-licenciado por <span class=\"author\"></span>",
"Documentation" => "Documentação",
"Managing Big Files" => "Gerênciando Arquivos Grandes",
"Ask a question" => "Faça uma pergunta",
"Problems connecting to help database." => "Problemas ao conectar na base de dados.",
"Go there manually." => "Ir manualmente.",
"Answer" => "Resposta",
<<<<<<< HEAD
"You have used <strong>%s</strong> of the available <strong>%s<strong>" => "Você usou <strong>%s</strong> do espaço disponível de <strong>%s</strong> ",
=======
"You have used <strong>%s</strong> of the available <strong>%s</strong>" => "Você usou <strong>%s</strong> do seu espaço de <strong>%s</strong>",
>>>>>>> d1c0f2a7
"Desktop and Mobile Syncing Clients" => "Sincronizando Desktop e Mobile",
"Download" => "Download",
"Your password was changed" => "Sua senha foi alterada",
"Unable to change your password" => "Não é possivel alterar a sua senha",
"Current password" => "Senha atual",
"New password" => "Nova senha",
"show" => "mostrar",
"Change password" => "Alterar senha",
"Email" => "Email",
"Your email address" => "Seu endereço de email",
"Fill in an email address to enable password recovery" => "Preencha um endereço de email para habilitar a recuperação de senha",
"Language" => "Idioma",
"Help translate" => "Ajude a traduzir",
"use this address to connect to your ownCloud in your file manager" => "use este endereço para se conectar ao seu ownCloud no seu gerenciador de arquvos",
"Developed by the <a href=\"http://ownCloud.org/contact\" target=\"_blank\">ownCloud community</a>, the <a href=\"https://github.com/owncloud\" target=\"_blank\">source code</a> is licensed under the <a href=\"http://www.gnu.org/licenses/agpl-3.0.html\" target=\"_blank\"><abbr title=\"Affero General Public License\">AGPL</abbr></a>." => "Desenvolvido pela <a href=\"http://ownCloud.org/contact\" target=\"_blank\">comunidade ownCloud</a>, o <a href=\"https://github.com/owncloud\" target=\"_blank\">código fonte</a> está licenciado sob <a href=\"http://www.gnu.org/licenses/agpl-3.0.html\" target=\"_blank\"><abbr title=\"Affero General Public License\">AGPL</abbr></a>.",
"Name" => "Nome",
"Password" => "Senha",
"Groups" => "Grupos",
"Create" => "Criar",
"Default Quota" => "Quota Padrão",
"Other" => "Outro",
"Group Admin" => "Grupo Administrativo",
"Quota" => "Cota",
"Delete" => "Apagar"
);<|MERGE_RESOLUTION|>--- conflicted
+++ resolved
@@ -1,9 +1,5 @@
 <?php $TRANSLATIONS = array(
 "Unable to load list from App Store" => "Não foi possivel carregar lista da App Store",
-<<<<<<< HEAD
-"Authentication error" => "erro de autenticação",
-=======
->>>>>>> d1c0f2a7
 "Group already exists" => "Grupo já existe",
 "Unable to add group" => "Não foi possivel adicionar grupo",
 "Could not enable app. " => "Não pôde habilitar aplicação",
@@ -12,39 +8,16 @@
 "OpenID Changed" => "Mudou OpenID",
 "Invalid request" => "Pedido inválido",
 "Unable to delete group" => "Não foi possivel remover grupo",
-<<<<<<< HEAD
-=======
 "Authentication error" => "erro de autenticação",
->>>>>>> d1c0f2a7
 "Unable to delete user" => "Não foi possivel remover usuário",
 "Language changed" => "Mudou Idioma",
+"Admins can't remove themself from the admin group" => "Admins não podem se remover do grupo admin",
 "Unable to add user to group %s" => "Não foi possivel adicionar usuário ao grupo %s",
 "Unable to remove user from group %s" => "Não foi possivel remover usuário ao grupo %s",
 "Disable" => "Desabilitado",
 "Enable" => "Habilitado",
 "Saving..." => "Gravando...",
 "__language_name__" => "Português",
-<<<<<<< HEAD
-"Security Warning" => "Aviso de Segurança",
-"Your data directory and your files are probably accessible from the internet. The .htaccess file that ownCloud provides is not working. We strongly suggest that you configure your webserver in a way that the data directory is no longer accessible or you move the data directory outside the webserver document root." => "Seu diretório de dados e seus arquivos estão, provavelmente, acessíveis a partir da internet. O .htaccess que o ownCloud fornece não está funcionando. Nós sugerimos que você configure o seu servidor web de uma forma que o diretório de dados esteja mais acessível ou que você mova o diretório de dados para fora da raiz do servidor web.",
-"Cron" => "Cron",
-"Execute one task with each page loaded" => "Executa uma tarefa com cada página carregada",
-"cron.php is registered at a webcron service. Call the cron.php page in the owncloud root once a minute over http." => "cron.php está registrado no serviço webcron. Chama a página cron.php na raíz do owncloud uma vez por minuto via http.",
-"Use systems cron service. Call the cron.php file in the owncloud folder via a system cronjob once a minute." => "Usa o serviço cron do sistema. Chama o arquivo cron.php na pasta do owncloud através do cronjob do sistema uma vez a cada minuto.",
-"Sharing" => "Compartilhamento",
-"Enable Share API" => "Habilitar API de Compartilhamento",
-"Allow apps to use the Share API" => "Permitir aplicações a usar a API de Compartilhamento",
-"Allow links" => "Permitir links",
-"Allow users to share items to the public with links" => "Permitir usuários a compartilhar itens para o público com links",
-"Allow resharing" => "Permitir re-compartilhamento",
-"Allow users to share items shared with them again" => "Permitir usuário a compartilhar itens compartilhados com eles novamente",
-"Allow users to share with anyone" => "Permitir usuários a compartilhar com qualquer um",
-"Allow users to only share with users in their groups" => "Permitir usuários a somente compartilhar com usuários em seus respectivos grupos",
-"Log" => "Log",
-"More" => "Mais",
-"Developed by the <a href=\"http://ownCloud.org/contact\" target=\"_blank\">ownCloud community</a>, the <a href=\"https://github.com/owncloud\" target=\"_blank\">source code</a> is licensed under the <a href=\"http://www.gnu.org/licenses/agpl-3.0.html\" target=\"_blank\"><abbr title=\"Affero General Public License\">AGPL</abbr></a>." => "Desenvolvido pela <a href=\"http://ownCloud.org/contact\" target=\"_blank\">comunidade ownCloud</a>, o <a href=\"https://github.com/owncloud\" target=\"_blank\">código fonte</a> está licenciado sob <a href=\"http://www.gnu.org/licenses/agpl-3.0.html\" target=\"_blank\"><abbr title=\"Affero General Public License\">AGPL</abbr></a>.",
-=======
->>>>>>> d1c0f2a7
 "Add your App" => "Adicione seu Aplicativo",
 "More Apps" => "Mais Apps",
 "Select an App" => "Selecione uma Aplicação",
@@ -56,11 +29,7 @@
 "Problems connecting to help database." => "Problemas ao conectar na base de dados.",
 "Go there manually." => "Ir manualmente.",
 "Answer" => "Resposta",
-<<<<<<< HEAD
-"You have used <strong>%s</strong> of the available <strong>%s<strong>" => "Você usou <strong>%s</strong> do espaço disponível de <strong>%s</strong> ",
-=======
 "You have used <strong>%s</strong> of the available <strong>%s</strong>" => "Você usou <strong>%s</strong> do seu espaço de <strong>%s</strong>",
->>>>>>> d1c0f2a7
 "Desktop and Mobile Syncing Clients" => "Sincronizando Desktop e Mobile",
 "Download" => "Download",
 "Your password was changed" => "Sua senha foi alterada",
